--- conflicted
+++ resolved
@@ -1,15 +1,9 @@
 [package]
 
 name = "message_filter"
-<<<<<<< HEAD
-version = "0.1.0"
+version = "0.1.1"
 authors = ["MaidSafe Development Team <dev@maidsafe.net>"]
 description = "A message filter that can be controlled by limiting capacity, or time to live"
-=======
-version = "0.1.1"
-authors = ["MaidSafe Deve <david.irvine@maidsafe.net>"]
-description = "A message filter that can be controlled by limiting capacity or time to live"
->>>>>>> 18a6e8c4
 documentation = "http://dirvine.github.io/message_filter/"
 repository = "https://github.com/dirvine/message_filter"
 readme = "README.md"
